--- conflicted
+++ resolved
@@ -60,11 +60,7 @@
         mu, var, upper, lower = self.predict(Xnew)
         pb.plot(mu[:,0], mu[:,1],'k',linewidth=1.5)
 
-<<<<<<< HEAD
-    def plot_latent(self,labels=None, which_indices=None, resolution=50,ax=pb.gca()):
-=======
     def plot_latent(self, labels=None, which_indices=None, resolution=50, ax=pb.gca()):
->>>>>>> f6b98160
         """
         :param labels: a np.array of size self.N containing labels for the points (can be number, strings, etc)
         :param resolution: the resolution of the grid on which to evaluate the predictive variance
@@ -93,13 +89,8 @@
         Xtest_full = np.zeros((Xtest.shape[0], self.X.shape[1]))
         Xtest_full[:, :2] = Xtest
         mu, var, low, up = self.predict(Xtest_full)
-<<<<<<< HEAD
         var = var[:, :1]
-        ax.imshow(var.reshape(resolution,resolution).T[::-1,:],
-=======
-        var = var[:, :1] 
         ax.imshow(var.reshape(resolution, resolution).T[::-1, :],
->>>>>>> f6b98160
                   extent=[xmin[0], xmax[0], xmin[1], xmax[1]], cmap=pb.cm.binary,interpolation='bilinear')
 
         for i,ul in enumerate(np.unique(labels)):
@@ -119,7 +110,6 @@
                 y = self.X[index,input_2]
             ax.plot(x,y,marker='o',color=util.plot.Tango.nextMedium(),mew=0,label=this_label,linewidth=0)
 
-<<<<<<< HEAD
         ax.set_xlabel('latent dimension %i'%input_1)
         ax.set_ylabel('latent dimension %i'%input_2)
 
@@ -129,17 +119,5 @@
         ax.set_xlim(xmin[0],xmax[0])
         ax.set_ylim(xmin[1],xmax[1])
         ax.grid(b=False) # remove the grid if present, it doesn't look good
-=======
-        ax.set_xlabel('latent dimension %i' % input_1)
-        ax.set_ylabel('latent dimension %i' % input_2)
-
-        if not np.all(labels==1.):
-            ax.legend(loc=0, numpoints=1)
-
-        ax.set_xlim(xmin[0], xmax[0])
-        ax.set_ylim(xmin[1], xmax[1])
-        ax.grid(b=False)  # remove the grid if present, it doesn't look good
-        # ax = pb.gca()
->>>>>>> f6b98160
         ax.set_aspect('auto') # set a nice aspect ratio
         return ax