'''
Created on 13 Mar 2014

@author: maxz
'''
import unittest, itertools
#import cPickle as pickle
import pickle
import numpy as np
import tempfile
from GPy.examples.dimensionality_reduction import mrd_simulation
from GPy.core.parameterization.variational import NormalPosterior
from GPy.models.gp_regression import GPRegression
from functools import reduce
<<<<<<< HEAD
=======
from GPy.util.caching import Cacher
import GPy
from pickle import PicklingError
import GPy
>>>>>>> daa68c64
from nose import SkipTest

def toy_model():
    X = np.linspace(0,1,50)[:, None]
    Y = np.sin(X)
    m = GPRegression(X=X, Y=Y)
    return m

class ListDictTestCase(unittest.TestCase):
    def assertListDictEquals(self, d1, d2, msg=None):
        #py3 fix
        #for k,v in d1.iteritems():
        for k,v in d1.items():
            self.assertListEqual(list(v), list(d2[k]), msg)
    def assertArrayListEquals(self, l1, l2):
        for a1, a2 in zip(l1,l2):
            np.testing.assert_array_equal(a1, a2)

class Test(ListDictTestCase):
    @SkipTest
    def test_load_pickle(self):
        import os, GPy
        m = GPy.load(os.path.join(os.path.abspath(os.path.split(__file__)[0]), 'pickle_test.pickle'))
        self.assertTrue(m.checkgrad())
        self.assertEqual(m.log_likelihood(), -4.7351019830022087)

    def test_model(self):
        par = toy_model()
        pcopy = par.copy()
        self.assertListEqual(par.param_array.tolist(), pcopy.param_array.tolist())
        np.testing.assert_allclose(par.gradient_full, pcopy.gradient_full)
        self.assertSequenceEqual(str(par), str(pcopy))
        self.assertIsNot(par.param_array, pcopy.param_array)
        self.assertIsNot(par.gradient_full, pcopy.gradient_full)
        self.assertTrue(pcopy.checkgrad())
        self.assert_(np.any(pcopy.gradient!=0.0))
        with tempfile.TemporaryFile('w+b') as f:
            par.pickle(f)
            f.seek(0)
            pcopy = pickle.load(f)
        self.assertListEqual(par.param_array.tolist(), pcopy.param_array.tolist())
        np.testing.assert_allclose(par.gradient_full, pcopy.gradient_full)
        self.assertSequenceEqual(str(par), str(pcopy))
        self.assert_(pcopy.checkgrad())

    def test_modelrecreation(self):
        par = toy_model()
        pcopy = GPRegression(par.X.copy(), par.Y.copy(), kernel=par.kern.copy())
        np.testing.assert_allclose(par.param_array, pcopy.param_array)
        np.testing.assert_allclose(par.gradient_full, pcopy.gradient_full)
        self.assertSequenceEqual(str(par), str(pcopy))
        self.assertIsNot(par.param_array, pcopy.param_array)
        self.assertIsNot(par.gradient_full, pcopy.gradient_full)
        self.assertTrue(pcopy.checkgrad())
        self.assert_(np.any(pcopy.gradient!=0.0))
        np.testing.assert_allclose(pcopy.param_array, par.param_array, atol=1e-6)
        par.randomize()
        with tempfile.TemporaryFile('w+b') as f:
            par.pickle(f)
            f.seek(0)
            pcopy = pickle.load(f)
        np.testing.assert_allclose(par.param_array, pcopy.param_array)
        np.testing.assert_allclose(par.gradient_full, pcopy.gradient_full, atol=1e-6)
        self.assertSequenceEqual(str(par), str(pcopy))
        self.assert_(pcopy.checkgrad())

    def test_posterior(self):
        X = np.random.randn(3,5)
        Xv = np.random.rand(*X.shape)
        par = NormalPosterior(X,Xv)
        par.gradient = 10
        pcopy = par.copy()
        pcopy.gradient = 10
        self.assertListEqual(par.param_array.tolist(), pcopy.param_array.tolist())
        self.assertListEqual(par.gradient_full.tolist(), pcopy.gradient_full.tolist())
        self.assertSequenceEqual(str(par), str(pcopy))
        self.assertIsNot(par.param_array, pcopy.param_array)
        self.assertIsNot(par.gradient_full, pcopy.gradient_full)
        with tempfile.TemporaryFile('w+b') as f:
            par.pickle(f)
            f.seek(0)
            pcopy = pickle.load(f)
        self.assertListEqual(par.param_array.tolist(), pcopy.param_array.tolist())
        pcopy.gradient = 10
        np.testing.assert_allclose(par.gradient_full, pcopy.gradient_full)
        np.testing.assert_allclose(pcopy.mean.gradient_full, 10)
        self.assertSequenceEqual(str(par), str(pcopy))

    def test_model_concat(self):
        par = mrd_simulation(optimize=0, plot=0, plot_sim=0)
        par.randomize()
        pcopy = par.copy()
        self.assertListEqual(par.param_array.tolist(), pcopy.param_array.tolist())
        self.assertListEqual(par.gradient_full.tolist(), pcopy.gradient_full.tolist())
        self.assertSequenceEqual(str(par), str(pcopy))
        self.assertIsNot(par.param_array, pcopy.param_array)
        self.assertIsNot(par.gradient_full, pcopy.gradient_full)
        self.assertTrue(par.checkgrad())
        self.assertTrue(pcopy.checkgrad())
        self.assert_(np.any(pcopy.gradient!=0.0))
        with tempfile.TemporaryFile('w+b') as f:
            par.pickle(f)
            f.seek(0)
            pcopy = pickle.load(f)
        self.assertListEqual(par.param_array.tolist(), pcopy.param_array.tolist())
        np.testing.assert_allclose(par.gradient_full, pcopy.gradient_full)
        self.assertSequenceEqual(str(par), str(pcopy))
        self.assert_(pcopy.checkgrad())

    def _callback(self, what, which):
        what.count += 1


if __name__ == "__main__":
    #import sys;sys.argv = ['', 'Test.test_parameter_index_operations']
    unittest.main()<|MERGE_RESOLUTION|>--- conflicted
+++ resolved
@@ -11,14 +11,7 @@
 from GPy.examples.dimensionality_reduction import mrd_simulation
 from GPy.core.parameterization.variational import NormalPosterior
 from GPy.models.gp_regression import GPRegression
-from functools import reduce
-<<<<<<< HEAD
-=======
-from GPy.util.caching import Cacher
 import GPy
-from pickle import PicklingError
-import GPy
->>>>>>> daa68c64
 from nose import SkipTest
 
 def toy_model():
@@ -40,7 +33,7 @@
 class Test(ListDictTestCase):
     @SkipTest
     def test_load_pickle(self):
-        import os, GPy
+        import os
         m = GPy.load(os.path.join(os.path.abspath(os.path.split(__file__)[0]), 'pickle_test.pickle'))
         self.assertTrue(m.checkgrad())
         self.assertEqual(m.log_likelihood(), -4.7351019830022087)
