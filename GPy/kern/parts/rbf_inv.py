--- conflicted
+++ resolved
@@ -159,27 +159,20 @@
 
     def dpsi1_dtheta(self, dL_dpsi1, Z, mu, S, target):
         self._psi_computations(Z, mu, S)
-<<<<<<< HEAD
-        # #d_length = self._psi1[:, :, None] * (-0.5 * ((np.square((self._psi1_dist)/(self.inv_lengthscale * S[:,None,:] + 1))) + ((S[:, None, :])/(self.inv_lengthscale * S[:, None, :] + 1))))
-        tmp = 1 + S[:, None, :] * self.inv_lengthscale2
-        # inv_len3 = np.power(self.inv_lengthscale,3)
-        d_length = -(self._psi1[:, :, None] * ((np.square(self._psi1_dist) * self.inv_lengthscale) / (tmp ** 2) + (S[:, None, :] * self.inv_lengthscale) / (tmp)))
-=======
         tmp = 1 + S[:,None,:]*self.inv_lengthscale2
         d_inv_length_old = -self._psi1[:,:,None] * ((self._psi1_dist_sq - 1.)/(self.lengthscale*self._psi1_denom) + self.inv_lengthscale)/self.inv_lengthscale2
         d_inv_length = -self._psi1[:,:,None] * ((self._psi1_dist_sq - 1.)/self._psi1_denom + self.lengthscale)
->>>>>>> 13d745ab
         target[0] += np.sum(dL_dpsi1 * self._psi1 / self.variance)
         dpsi1_dlength = d_inv_length * dL_dpsi1[:, :, None]
         if not self.ARD:
-            target[1] += dpsi1_dlength.sum() # *(-self.lengthscale2)
-        else:
-            target[1:] += dpsi1_dlength.sum(0).sum(0) # *(-self.lengthscale2)
-        # target[1:] = target[1:]*(-self.lengthscale2)
+            target[1] += dpsi1_dlength.sum()#*(-self.lengthscale2)
+        else:
+            target[1:] += dpsi1_dlength.sum(0).sum(0)#*(-self.lengthscale2)
+        #target[1:] = target[1:]*(-self.lengthscale2)
 
     def dpsi1_dZ(self, dL_dpsi1, Z, mu, S, target):
         self._psi_computations(Z, mu, S)
-        dpsi1_dZ = -self._psi1[:, :, None] * ((self.inv_lengthscale2 * self._psi1_dist) / self._psi1_denom)
+        dpsi1_dZ = -self._psi1[:, :, None] * ((self.inv_lengthscale2*self._psi1_dist)/self._psi1_denom)
         target += np.sum(dL_dpsi1[:, :, None] * dpsi1_dZ, 0)
 
     def dpsi1_dmuS(self, dL_dpsi1, Z, mu, S, target_mu, target_S):
@@ -192,15 +185,15 @@
         """Shape N,num_inducing,num_inducing,Ntheta"""
         self._psi_computations(Z, mu, S)
         d_var = 2.*self._psi2 / self.variance
-        # d_length = 2.*self._psi2[:, :, :, None] * (self._psi2_Zdist_sq * self._psi2_denom + self._psi2_mudist_sq + S[:, None, None, :] / self.lengthscale2) / (self.lengthscale * self._psi2_denom)
+        #d_length = 2.*self._psi2[:, :, :, None] * (self._psi2_Zdist_sq * self._psi2_denom + self._psi2_mudist_sq + S[:, None, None, :] / self.lengthscale2) / (self.lengthscale * self._psi2_denom)
         d_length = -2.*self._psi2[:, :, :, None] * (self._psi2_Zdist_sq * self._psi2_denom + self._psi2_mudist_sq + S[:, None, None, :] * self.inv_lengthscale2) / (self.inv_lengthscale * self._psi2_denom)
         target[0] += np.sum(dL_dpsi2 * d_var)
         dpsi2_dlength = d_length * dL_dpsi2[:, :, :, None]
         if not self.ARD:
-            target[1] += dpsi2_dlength.sum() # *(-self.lengthscale2)
-        else:
-            target[1:] += dpsi2_dlength.sum(0).sum(0).sum(0) # *(-self.lengthscale2)
-        # target[1:] = target[1:]*(-self.lengthscale2)
+            target[1] += dpsi2_dlength.sum()#*(-self.lengthscale2)
+        else:
+            target[1:] += dpsi2_dlength.sum(0).sum(0).sum(0)#*(-self.lengthscale2)
+        #target[1:] = target[1:]*(-self.lengthscale2)
 
     def dpsi2_dZ(self, dL_dpsi2, Z, mu, S, target):
         self._psi_computations(Z, mu, S)
