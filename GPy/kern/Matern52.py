--- conflicted
+++ resolved
@@ -37,7 +37,6 @@
             else:
                 lengthscale = np.ones(1)
         else:
-<<<<<<< HEAD
             self.Nparam = self.D + 1
             self.name = 'Mat32_ARD'
             if lengthscale is not None:
@@ -47,14 +46,6 @@
         self._set_params(np.hstack((variance,lengthscale)))
 
     def _get_params(self):
-=======
-            lengthscales = np.ones(self.D)
-        self.Nparam = self.D + 1
-        self.name = 'Mat52'
-        self.set_param(np.hstack((variance,lengthscales)))
-
-    def get_param(self):
->>>>>>> ce3e2e41
         """return the value of the parameters."""
         return np.hstack((self.variance,self.lengthscale))
 
@@ -88,6 +79,7 @@
         invdist = 1./np.where(dist!=0.,dist,np.inf)
         dist2M = np.square(X[:,None,:]-X2[None,:,:])/self.lengthscale**3
         dvar = (1+np.sqrt(5.)*dist+5./3*dist**2)*np.exp(-np.sqrt(5.)*dist)
+        dl = (self.variance * 5./3 * dist * (1 + np.sqrt(5.)*dist ) * np.exp(-np.sqrt(5.)*dist))[:,:,np.newaxis] * dist2M*invdist[:,:,np.newaxis]
         target[0] += np.sum(dvar*partial)
         if self.ARD:
             dl = (self.variance * 5./3 * dist * (1 + np.sqrt(5.)*dist ) * np.exp(-np.sqrt(5.)*dist))[:,:,np.newaxis] * dist2M*invdist[:,:,np.newaxis]
@@ -105,13 +97,8 @@
     def dK_dX(self,partial,X,X2,target):
         """derivative of the covariance matrix with respect to X."""
         if X2 is None: X2 = X
-<<<<<<< HEAD
         dist = np.sqrt(np.sum(np.square((X[:,None,:]-X2[None,:,:])/self.lengthscale),-1))[:,:,None]
         ddist_dX = (X[:,None,:]-X2[None,:,:])/self.lengthscale**2/np.where(dist!=0.,dist,np.inf)
-=======
-        dist = np.sqrt(np.sum(np.square((X[:,None,:]-X2[None,:,:])/self.lengthscales),-1))[:,:,None]
-        ddist_dX = (X[:,None,:]-X2[None,:,:])/self.lengthscales**2/np.where(dist!=0.,dist,np.inf)
->>>>>>> ce3e2e41
         dK_dX = -  np.transpose(self.variance*5./3*dist*(1+np.sqrt(5)*dist)*np.exp(-np.sqrt(5)*dist)*ddist_dX,(1,0,2))
         target += np.sum(dK_dX*partial.T[:,:,None],0)
 
