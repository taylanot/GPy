# Copyright (c) 2013, 2014 GPy authors (see AUTHORS.txt).
# Licensed under the BSD 3-clause license (see LICENSE.txt)

<<<<<<< HEAD
from .kernel import Kernel
from .linear import Linear
from .mlp import MLP
#from rbf import RBF
=======
from kernel import Kernel
from linear import Linear
from mlp import MLP
from additive import Additive
from compound import Compound
>>>>>>> 592414ce
<|MERGE_RESOLUTION|>--- conflicted
+++ resolved
@@ -1,15 +1,8 @@
 # Copyright (c) 2013, 2014 GPy authors (see AUTHORS.txt).
 # Licensed under the BSD 3-clause license (see LICENSE.txt)
 
-<<<<<<< HEAD
 from .kernel import Kernel
 from .linear import Linear
 from .mlp import MLP
-#from rbf import RBF
-=======
-from kernel import Kernel
-from linear import Linear
-from mlp import MLP
-from additive import Additive
-from compound import Compound
->>>>>>> 592414ce
+from .additive import Additive
+from .compound import Compound
