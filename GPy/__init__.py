# Copyright (c) 2012, GPy authors (see AUTHORS.txt).
# Licensed under the BSD 3-clause license (see LICENSE.txt)
import warnings
warnings.filterwarnings("ignore", category=DeprecationWarning)

from . import core
from . import models
from . import mappings
from . import inference
from . import util
from . import examples
from . import likelihoods
from . import testing
from . import kern
from . import plotting

# backwards compatibility
import sys
backwards_compatibility = ['lists_and_dicts', 'observable_array', 'ties_and_remappings', 'index_operations']
for bc in backwards_compatibility:
    sys.modules['GPy.core.parameterization.{!s}'.format(bc)] = getattr(core.parameterization, bc)


# Direct imports for convenience:
from .core import Model
from .core.parameterization import priors
from .core.parameterization import Param, Parameterized, ObsAr, transformations as constraints

from .__version__ import __version__

from numpy.testing import Tester
#@nottest
try:
    #Get rid of nose dependency by only ignoring if you have nose installed
    from nose.tools import nottest
    @nottest
    def tests(verbose=10):
        Tester(testing).test(verbose=verbose)
except:
    def tests(verbose=10):
        Tester(testing).test(verbose=verbose)

def load(file_or_path):
    """
    Load a previously pickled model, using `m.pickle('path/to/file.pickle)'

    :param file_name: path/to/file.pickle
    """
    # This is the pickling pain when changing _src -> src
<<<<<<< HEAD
    import sys
    import inspect
    sys.modules['GPy.kern._src'] = kern.src
    for name, module in inspect.getmembers(kern.src):
        if not name.startswith('_'):
            sys.modules['GPy.kern._src.{}'.format(name)] = module
    try:
        import pickle
        strcl = basestring
    except ImportError: #python3
        import pickle
        strcl = str

    if isinstance(file_or_path, strcl):
        with open(file_or_path, 'rb') as f:
            m = pickle.load(f)
    else:
        m = pickle.load(file_or_path)
=======
    import inspect
    sys.modules['GPy.kern._src'] = kern.src  # @UndefinedVariable
    for name, module in inspect.getmembers(kern.src):  # @UndefinedVariable
        if not name.startswith('_'):
            sys.modules['GPy.kern._src.{}'.format(name)] = module
    try:
        import cPickle as pickle
        if isinstance(file_or_path, basestring):
            with open(file_or_path, 'rb') as f:
                m = pickle.load(f)
        else:
            m = pickle.load(file_or_path)
    except: # python3
        import pickle  # @Reimport
        if isinstance(file_or_path, str):
            with open(file_or_path, 'rb') as f:
                #u = pickle._Unpickler(f)  # @UndefinedVariable
                #u.encoding = 'latin1'
                #m = u.load()
                m = pickle.load(f, encoding='latin1')#
        else:
            #u = pickle._Unpickler(file_or_path)  # @UndefinedVariable
            #u.encoding = 'latin1'
            #m = u.load(protocol=2)
            m = pickle.load(f, encoding='latin1')#
>>>>>>> 4b4e63e8
    return m<|MERGE_RESOLUTION|>--- conflicted
+++ resolved
@@ -47,7 +47,6 @@
     :param file_name: path/to/file.pickle
     """
     # This is the pickling pain when changing _src -> src
-<<<<<<< HEAD
     import sys
     import inspect
     sys.modules['GPy.kern._src'] = kern.src
@@ -66,31 +65,4 @@
             m = pickle.load(f)
     else:
         m = pickle.load(file_or_path)
-=======
-    import inspect
-    sys.modules['GPy.kern._src'] = kern.src  # @UndefinedVariable
-    for name, module in inspect.getmembers(kern.src):  # @UndefinedVariable
-        if not name.startswith('_'):
-            sys.modules['GPy.kern._src.{}'.format(name)] = module
-    try:
-        import cPickle as pickle
-        if isinstance(file_or_path, basestring):
-            with open(file_or_path, 'rb') as f:
-                m = pickle.load(f)
-        else:
-            m = pickle.load(file_or_path)
-    except: # python3
-        import pickle  # @Reimport
-        if isinstance(file_or_path, str):
-            with open(file_or_path, 'rb') as f:
-                #u = pickle._Unpickler(f)  # @UndefinedVariable
-                #u.encoding = 'latin1'
-                #m = u.load()
-                m = pickle.load(f, encoding='latin1')#
-        else:
-            #u = pickle._Unpickler(file_or_path)  # @UndefinedVariable
-            #u.encoding = 'latin1'
-            #m = u.load(protocol=2)
-            m = pickle.load(f, encoding='latin1')#
->>>>>>> 4b4e63e8
     return m