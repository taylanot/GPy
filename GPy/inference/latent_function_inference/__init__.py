--- conflicted
+++ resolved
@@ -61,13 +61,8 @@
         for inf in state:
             self.append(inf)
 
-<<<<<<< HEAD
 from .exact_gaussian_inference import ExactGaussianInference
-from .laplace import Laplace
-=======
-from exact_gaussian_inference import ExactGaussianInference
-from laplace import Laplace, LaplaceBlock
->>>>>>> 4f0894b6
+from .laplace import Laplace,LaplaceBlock
 from GPy.inference.latent_function_inference.var_dtc import VarDTC
 from .expectation_propagation import EP
 from .expectation_propagation_dtc import EPDTC
